--- conflicted
+++ resolved
@@ -92,15 +92,14 @@
     expect = '\t<p><a href="https://www.google.com/search?q=Chögyam+Trungpa">Chögyam Trungpa</a></p>'
     assert result == expect
 
-<<<<<<< HEAD
 def test_github_issue_37():
     text = '* xxx\n* yyy\n*blah*\n* test'
     result = textile.textile(text)
     expect = '\t<ul>\n\t\t<li>xxx</li>\n\t\t<li>yyy<br />\n<strong>blah</strong></li>\n\t\t<li>test</li>\n\t</ul>'
-=======
+    assert result == expect
+
 def test_github_issue_40():
     text = '\r\n'
     result = textile.textile(text)
     expect = '\r\n'
->>>>>>> 3ebf7c47
     assert result == expect