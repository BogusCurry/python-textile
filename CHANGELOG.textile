h1. Textile Changelog

<<<<<<< HEAD
h2. Develop Branch
* Bugfix: fix an issue with extended block code
=======
h2. Version 2.3.3
* Bugfix: Unicode in URL titles no longer break everything ("#30":https://github.com/textile/python-textile/issues/30)
* Display DeprecationWarning when using textile on Python 2.6.
>>>>>>> e7763b3c

h2. Version 2.3.2
* Bugfix: properly handle @":"@ as text, not a link.

h2. Version 2.3.1
* Regression bugfix: empty string input returns empty string again.

h2. Version 2.3.0

* Bugfixes:
** Support data URIs in img tags
** Fix autolink urls with image references ("#17":https://github.com/textile/python-textile/issues/17)
** Fix textile links containing parentheses ("#20":https://github.com/textile/python-textile/issues/20)
** Fix double-encoding of code blocks ("#21":https://github.com/textile/python-textile/issues/21)
** Fix handling of scheme in self-linked URLs ("#16":https://github.com/textile/python-textile/issues/16)
** Fix Markup not parsed if followed by certain characters ("#22":Markup not parsed if followed by certain characters)
* Convert testing over to "py.test":http://pytest.org/, improving unicode testing
* Update functionality for tables, notelists, and footnotes.  This involved a major reworking of parts of the code, but it should now match php-textile and txstyle.org precisely.  Please file an issue for any bugs you come across.
* Remove @head_offset@ option from parse.  I'm not sure it ever existed in php-textile.

h2. Version 2.2.2

* bugfix: "regex":https://pypi.python.org/pypi/regex is now an optional dependency

h2. Version 2.2.1

* drop textilefactory support for html.
* Various development-related bugfixes.
* Added this changelog.

h2. Version 2.2.0

* Started refactoring the code to be less repetitive.  @textile.Textile().parse()@ is a little more friendly than @textile.Textile().textile()@  There may be more work to be done on this front to make the flow a little smoother.
* We now support versions 2.6 - 3.4 (including 3.2) using the same codebase.  Many thanks to Radek Czajka for this.
* Drop support for html4.  We now only output xhtml or html5.
* Various development-related bugfixes.

h2. Version 2.1.8

* Add support for html5 output.
* Lots of new functionality added bringing us in line with the official Textile 2.4<|MERGE_RESOLUTION|>--- conflicted
+++ resolved
@@ -1,13 +1,11 @@
 h1. Textile Changelog
 
-<<<<<<< HEAD
 h2. Develop Branch
 * Bugfix: fix an issue with extended block code
-=======
+
 h2. Version 2.3.3
 * Bugfix: Unicode in URL titles no longer break everything ("#30":https://github.com/textile/python-textile/issues/30)
 * Display DeprecationWarning when using textile on Python 2.6.
->>>>>>> e7763b3c
 
 h2. Version 2.3.2
 * Bugfix: properly handle @":"@ as text, not a link.
