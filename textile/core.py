--- conflicted
+++ resolved
@@ -297,12 +297,7 @@
         return pattern.sub(self.fTextileList, text)
 
     def fTextileList(self, match):
-<<<<<<< HEAD
         text = re.split(r'\n(?=[*#;:]+\s)', match.group(), flags=re.M)
-        # import pdb; pdb.set_trace()
-=======
-        text = re.split(r'\n(?=[*#;:])', match.group(), flags=re.M)
->>>>>>> f0be2ff3
         pt = ''
         result = []
         ls = OrderedDict()
@@ -314,21 +309,11 @@
 
             m = re.search(r"^(?P<tl>[#*;:]+)(?P<st>_|\d+)?(?P<atts>{0})[ .]"
                     "(?P<content>.*)$".format(cls_re_s), line, re.S)
-<<<<<<< HEAD
             tl, start, atts, content = m.groups()
             attributes = parse_attributes(atts)
             content = content.strip()
             if '\n' in content:
                 content = content.replace('\n', '<br />\n')
-=======
-            if m:
-                tl, start, atts, content = m.groups()
-                content = content.strip()
-            else:
-                result.append(line)
-                continue
-
->>>>>>> f0be2ff3
             nl = ''
             ltype = list_type(tl)
             if i == 0:
