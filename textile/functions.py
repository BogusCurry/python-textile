--- conflicted
+++ resolved
@@ -88,14 +88,12 @@
     btag = ('bq', 'bc', 'notextile', 'pre', 'h[1-6]', 'fn\d+', 'p')
     btag_lite = ('bq', 'bc', 'p')
 
-<<<<<<< HEAD
     iAlign = {'<':'float: left;',
               '>':'float: right;',
               '=':'display: block; margin: 0 auto;'}
-=======
     vAlign = {'^':'top', '-':'middle', '~':'bottom'}
     hAlign = {'<':'left', '=':'center', '>':'right', '<>': 'justify'}
->>>>>>> b165ffe8
+
 
     glyph_defaults = (
         ('txt_quote_single_open',  '&#8216;'),
