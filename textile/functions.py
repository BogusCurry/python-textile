--- conflicted
+++ resolved
@@ -21,31 +21,16 @@
 import re
 import uuid
 from sys import maxunicode, version_info
-<<<<<<< HEAD
-from collections import OrderedDict
-=======
->>>>>>> 7ba0dcae
 
 from textile.tools import sanitizer, imagesize
 
 
-<<<<<<< HEAD
-=======
 # We're going to use the Python 2.7+ OrderedDict data type. Import it if it's
 # available, otherwise, use the included tool.
->>>>>>> 7ba0dcae
 try:
-    # Python 3
-    from urllib.parse import urlparse, urlsplit, urlunsplit, quote, unquote
-    from html.parser import HTMLParser
-    xrange = range
-    unichr = chr
-    unicode = str
-except (ImportError):
-    # Python 2
-    from urllib import quote, unquote
-    from urlparse import urlparse, urlsplit, urlunsplit
-    from HTMLParser import HTMLParser
+    from collections import OrderedDict
+except ImportError:
+    from textile.tools import OrderedDict
 
 
 try:
@@ -495,16 +480,11 @@
         colgrp, last_rgrp = '', ''
         c_row = 1
         rows = []
-<<<<<<< HEAD
-        for row in [x for x in re.split(r'\|\s*?$', match.group(3), flags=re.M)
-                    if x]:
-=======
         try:
             split = re.split(r'\|\s*?$', match.group(3), flags=re.M)
         except TypeError:
             split = re.compile(r'\|\s*?$', re.M).split(match.group(3))
         for row in [x for x in split if x]:
->>>>>>> 7ba0dcae
             row = row.lstrip()
 
             # Caption -- only occurs on row 1, otherwise treat '|=. foo |...'
