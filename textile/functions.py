--- conflicted
+++ resolved
@@ -773,30 +773,24 @@
             (?P<atts>%s)                    #block attributes
             (?P<text>[^"]+?)                #link text
             \s?
-<<<<<<< HEAD
             (?:\((?P<title>[^)]+?)\)(?="))? #optional title
             ":                              #closing quote, colon
             (?P<url>(?:ftp|https?)?         #URL
                         (?: :// )?
-                        [-A-Za-z0-9+&@#/?=~_()|!:,.;]*
+                        [-A-Za-z0-9+&@#/?=~_()|!:,.;%%]*
                         [-A-Za-z0-9+&@#/=~_()|]
             )
             (?P<post>[^\w\/;]*?)	    #trailing text
-=======
-            (?:   \(([^)]+?)\)(?=")   )?     # $title
-            ":
-            (?P<url>    (?:ftp|https?)? (?: :// )? [-A-Za-z0-9+&@#/?=~_()|!:,.;%%]*[-A-Za-z0-9+&@#/=~_()|]   )
-            (?P<post>   [^\w\/;]*?   )
->>>>>>> d37d35be
             (?=<|\s|$)
         ''' % (re.escape(punct), self.c)
+
         text = re.compile(pattern, re.X).sub(self.fLink, text)
 
         return text
 
     def fLink(self, match):
         pre, atts, text, title, url, post = match.groups()
-        print("url: %s" % url)
+
         if pre == None:
             pre = ''
 
