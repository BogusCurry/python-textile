--- conflicted
+++ resolved
@@ -12,25 +12,14 @@
   - "pypy"
 # command to install dependencies
 install:
-<<<<<<< HEAD
   - if [[ $REQUIREMENTS == true ]] ; then pip install -r requirements.txt ; fi
   - if [[ $TRAVIS_PYTHON_VERSION == '3.2' ]] ; then pip install coverage==3.7.1; fi
-  - pip install coveralls pytest pytest-cov coverage
+  - pip install coveralls pytest pytest-cov coverage codecov
   - pip install -e .
   - if [[ ! $TRAVIS_PYTHON_VERSION == 'pypy' ]] ; then pip install regex; fi
 # command to run tests
 script: py.test
 sudo: false
 after_success:
-=======
-  - pip install -r requirements.txt
-  - python setup.py -q install
-  - if [[ ! $TRAVIS_PYTHON_VERSION == pypy ]] ; then pip install regex; fi
-  - pip install coveralls
-  - pip install codecov --with-coverage --cover-package=textile
-# command to run tests
-script: nosetests
-after_success:
-  - codecov
->>>>>>> c1a6f3e5
-  - coveralls+  - coveralls
+  - codecov